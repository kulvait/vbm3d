/*
 * Copyright (c) 2018, Thibaud Ehret <ehret.thibaud@gmail.com>
 * All rights reserved.
 *
 * This program is free software: you can use, modify and/or
 * redistribute it under the terms of the GNU General Public
 * License as published by the Free Software Foundation, either
 * version 3 of the License, or (at your option) any later
 * version. You should have received a copy of this license along
 * this program. If not, see <http://www.gnu.org/licenses/>.
 */

/**
 * @file vbm3d.cpp
 * @brief VBM3D denoising functions
 *
 * @author Thibaud Ehret <ehret.thibaud@gmail.com>
 **/

#include <iostream>
#include <algorithm>
#include <math.h>
#include <unordered_map>

#include "vbm3d.h"
#include "Utilities/Utilities.h"
#include "lib_transforms.h"

#define SQRT2     1.414213562373095
#define SQRT2_INV 0.7071067811865475
#define YUV       0
#define YCBCR     1
#define OPP       2
#define RGB       3
#define DCT       4
#define BIOR      5
#define HADAMARD  6
#define HAAR      7

#ifdef _OPENMP
#include <omp.h>
#endif

/* 
 * In order to reproduce the original VBM3D the DC coefficients are
 * not thresholded (DCTHRESH commented) but are filtered using Wiener
 * (DCWIENER uncommented), MTRICK activates undocumented tricks from
 * Marc Lebrun's implementation of BM3D available in IPOL
 * http://www.ipol.im/pub/art/2012/l-bm3d/
 */

//#define DCTHRESH
#define DCWIENER
//#define MTRICK

using namespace std;

bool ComparaisonFirst(pair<float,unsigned> pair1, pair<float,unsigned> pair2)
{
	return pair1.first < pair2.first;
}

/** ----------------- **/
/** - Main function - **/
/** ----------------- **/
/**
 * @brief run VBM3D process. Depending on whether OpenMP is used or not,
 *        and on the number of available threads, it divides the noisy
 *        video in sub_videos, to process them in parallel.
 *
 * @param sigma: value of assumed noise of the noisy video;
 * @param vid_noisy: noisy video;
 * @param vid_basic: will be the basic estimation after the 1st step
 * @param vid_denoised: will be the denoised final video;
 * @param useSD_h (resp. useSD_w): if true, use weight based
 *        on the standard variation of the 3D group for the
 *        first (resp. second) step, otherwise use the number
 *        of non-zero coefficients after Hard Thresholding
 *        (resp. the norm of Wiener coefficients);
 * @param tau_2D_hard (resp. tau_2D_wien): 2D transform to apply
 *        on every 3D group for the first (resp. second) part.
 *        Allowed values are DCT and BIOR;
 * @param color_space: Transformation from RGB to YUV. Allowed
 *        values are RGB (do nothing), YUV, YCBCR and OPP.
 *
 * @return EXIT_FAILURE if color_space has not expected
 *         type, otherwise return EXIT_SUCCESS.
 **/
int run_vbm3d(
    const float sigma
,   Video<float> &vid_noisy
#ifdef OPTICALFLOW
,   Video<float> &fflow
,   Video<float> &bflow
#endif
,   Video<float> &vid_basic
,   Video<float> &vid_denoised
,   const Parameters& prms_1
,   const Parameters& prms_2
,   const unsigned color_space
){
	//! Check memory allocation
	if (vid_basic.sz != vid_noisy.sz)
		vid_basic.resize(vid_noisy.sz);
	if (vid_denoised.sz != vid_noisy.sz)
		vid_denoised.resize(vid_noisy.sz);

	const int chnls = vid_noisy.sz.channels;
 
	//! Transformation to YUV color space if necessary
	if(color_space == 0)
	{
		printf("Transforming the color space\n");
		if(prms_1.k > 0)
			VideoUtils::transformColorSpace(vid_noisy, color_space, true);
		else
			VideoUtils::transformColorSpace(vid_basic, color_space, true);
	}

	//! Check if OpenMP is used or if number of cores of the computer is > 1
	unsigned nb_threads = 1;

#ifdef _OPENMP
	cout << "Open MP used" << endl;
	nb_threads = 4;//omp_get_max_threads();
	if(nb_threads > 32)
		nb_threads = 32;

	//! In case where the number of processors isn't a power of 2
	if (!power_of_2(nb_threads))
		nb_threads = closest_power_of_2(nb_threads);
#endif

	cout << endl << "Number of threads which will be used: " << nb_threads << endl;
#ifdef _OPENMP
	cout << " (real available cores: " << omp_get_max_threads() << ")" << endl;
#endif

	//! Allocate plan for FFTW library
	fftwf_plan plan_2d[nb_threads];
	fftwf_plan plan_2d_inv[nb_threads];
#ifdef SLOW3D
	fftwf_plan plan_1d[nb_threads];
	fftwf_plan plan_1d_inv[nb_threads];
#endif

	//! In the simple case
	if(nb_threads == 1)
	{
		Video<float> numerator, denominator;

		if(prms_1.k > 0)
		{
            const unsigned nb_cols = ind_size(0, vid_noisy.sz.width - prms_1.k, prms_1.p);
			//! Allocating Plan for FFTW process
			if (prms_1.T_2D == DCT)
			{
				allocate_plan_2d(&plan_2d[0], prms_1.k, FFTW_REDFT10,
						prms_1.N * chnls * prms_1.kt);
				allocate_plan_2d(&plan_2d_inv[0], prms_1.k, FFTW_REDFT01,
						prms_1.N * nb_cols * chnls * prms_1.kt);
			}
#ifdef SLOW3D
			allocate_plan_1d(&plan_1d[0], prms_1.kt, FFTW_REDFT10,
					prms_1.N * chnls * prms_1.k * prms_1.k);
			allocate_plan_1d(&plan_1d_inv[0], prms_1.kt, FFTW_REDFT01,
					prms_1.N * chnls * prms_1.k * prms_1.k);
#endif

			//! Denoising, 1st Step
			cout << "step 1..." << endl;
#ifdef OPTICALFLOW
 #ifdef SLOW3D
			vbm3d_1st_step(sigma, vid_noisy, fflow, bflow, prms_1,
					&plan_2d[0], &plan_2d_inv[0], &plan_1d[0], &plan_1d_inv[0],
					NULL, color_space, numerator, denominator);
 #else
			vbm3d_1st_step(sigma, vid_noisy, fflow, bflow, prms_1,
					&plan_2d[0], &plan_2d_inv[0], NULL, color_space, numerator,
					denominator);
 #endif
#else
 #ifdef SLOW3D
			vbm3d_1st_step(sigma, vid_noisy, prms_1,
					&plan_2d[0], &plan_2d_inv[0], &plan_1d[0], &plan_1d_inv[0],
					NULL, color_space, numerator, denominator);
 #else
			vbm3d_1st_step(sigma, vid_noisy, prms_1,
					&plan_2d[0], &plan_2d_inv[0], NULL, color_space, numerator,
					denominator);
 #endif
#endif
			cout << "done." << endl;
			for (unsigned k = 0; k < vid_noisy.sz.whcf; k++)
				vid_basic(k) = (denominator(k) == 0) ? vid_noisy(k) : numerator(k) / denominator(k);
		}
		else
			cout << "skipping 1st step." << endl;


		if(prms_2.k > 0)
		{
			const unsigned nb_cols = ind_size(0, (vid_basic.sz.width - prms_2.k), prms_2.p);
			//! Allocating Plan for FFTW process
			if (prms_2.T_2D == DCT)
			{
				allocate_plan_2d(&plan_2d[0], prms_2.k, FFTW_REDFT10,
						prms_2.N * chnls * prms_2.kt);
				allocate_plan_2d(&plan_2d_inv[0], prms_2.k, FFTW_REDFT01,
						prms_2.N * nb_cols * chnls * prms_2.kt);
			}
#ifdef SLOW3D
			allocate_plan_1d(&plan_1d[0], prms_2.kt, FFTW_REDFT10,
					prms_2.N * chnls * prms_2.k * prms_2.k);
			allocate_plan_1d(&plan_1d_inv[0], prms_2.kt, FFTW_REDFT01,
					prms_2.N * chnls * prms_2.k * prms_2.k);
#endif

			//! Denoising, 2nd Step
			cout << "step 2..." << endl;
#ifdef OPTICALFLOW
 #ifdef SLOW3D
			vbm3d_2nd_step(sigma, vid_noisy, vid_basic, fflow, bflow,
					prms_2, &plan_2d[0], &plan_2d_inv[0], &plan_1d[0],
					&plan_1d_inv[0], NULL, color_space, numerator, denominator);
 #else
			vbm3d_2nd_step(sigma, vid_noisy, vid_basic, fflow, bflow,
					prms_2, &plan_2d[0], &plan_2d_inv[0], NULL, color_space,
					numerator, denominator);
 #endif
#else
 #ifdef SLOW3D
			vbm3d_2nd_step(sigma, vid_noisy, vid_basic,
					prms_2, &plan_2d[0], &plan_2d_inv[0], &plan_1d[0],
					&plan_1d_inv[0], NULL, color_space, numerator, denominator);
 #else
			vbm3d_2nd_step(sigma, vid_noisy, vid_basic,
					prms_2, &plan_2d[0], &plan_2d_inv[0], NULL, color_space,
					numerator, denominator);
 #endif
#endif
			cout << "done." << endl;
			for (unsigned k = 0; k < vid_noisy.sz.whcf; k++)
			{
				vid_denoised(k) = (denominator(k) == 0) ? vid_basic(k)
				                                        : numerator(k) / denominator(k);
			}
		}
		else
		{
			cout << "skipping 2nd step." << endl;
			for (unsigned k = 0; k < vid_noisy.sz.whcf; k++)
				vid_denoised(k) = vid_basic(k);
		}

	}
	//! If more than 1 threads are used
	else
	{
		//! Cut the video in nb_threads parts
		vector<Video<float> > numerator(nb_threads);
		vector<Video<float> > denominator(nb_threads);
		std::vector<VideoUtils::CropPosition > imCrops(nb_threads);
		VideoUtils::subDivideTight(vid_noisy, imCrops, 2 * prms_1.n, nb_threads);

		if(prms_1.k > 0)
		{
			//! Allocating Plan for FFTW process
			if (prms_1.T_2D == DCT)
				for (unsigned n = 0; n < nb_threads; n++)
				{
					const unsigned nb_cols = ind_size(
							(imCrops[n].origin_x == 0) ? 0 : prms_1.n,
							(imCrops[n].ending_x == imCrops[n].source_sz.width) ? 
								imCrops[n].ending_x - imCrops[n].origin_x - prms_1.k : 
								imCrops[n].ending_x - imCrops[n].origin_x - prms_1.k - prms_1.n,
							prms_1.p);
					allocate_plan_2d(&plan_2d[n], prms_1.k, FFTW_REDFT10,
							prms_1.N * chnls * prms_1.kt);
					allocate_plan_2d(&plan_2d_inv[n], prms_1.k, FFTW_REDFT01,
							prms_1.N * nb_cols * chnls * prms_1.kt);
				}
#ifdef SLOW3D
			for (unsigned n = 0; n < nb_threads; n++)
			{
				const unsigned nb_cols = ind_size(
						(imCrops[n].origin_x == 0) ? 0 : prms_1.n,
						(imCrops[n].ending_x == imCrops[n].source_sz.width) ?
							imCrops[n].ending_x - imCrops[n].origin_x - prms_1.k : 
							imCrops[n].ending_x - imCrops[n].origin_x - prms_1.k - prms_1.n,
							prms_1.p);
				allocate_plan_1d(&plan_1d[n], prms_1.kt, FFTW_REDFT10,
						prms_1.N * chnls * prms_1.k * prms_1.k);
				allocate_plan_1d(&plan_1d_inv[n], prms_1.kt, FFTW_REDFT01,
						prms_1.N * chnls * prms_1.k * prms_1.k);
			}
#endif

			//! denoising : 1st Step
			cout << "step 1..." << endl;;
#ifdef SLOW3D
#pragma omp parallel shared(\
		plan_2d, plan_2d_inv, plan_1d, plan_1d_inv, numerator, denominator, prms_1)
#else
#pragma omp parallel shared(\
		plan_2d, plan_2d_inv, numerator, denominator, prms_1)
#endif
			{
#pragma omp for schedule(dynamic)
				for (unsigned n = 0; n < nb_threads; n++)
				{
#ifdef OPTICALFLOW
#ifdef SLOW3D
					vbm3d_1st_step(sigma, vid_noisy, fflow, bflow, prms_1,
							&plan_2d[n], &plan_2d_inv[n], &plan_1d[n],
							&plan_1d_inv[n], &imCrops[n], color_space, numerator[n],
							denominator[n]);
#else
					vbm3d_1st_step(sigma, vid_noisy, fflow, bflow, prms_1,
							&plan_2d[n], &plan_2d_inv[n], &imCrops[n], color_space,
							numerator[n], denominator[n]);
#endif
#else
#ifdef SLOW3D
					vbm3d_1st_step(sigma, vid_noisy, prms_1,
							&plan_2d[n], &plan_2d_inv[n], &plan_1d[n],
							&plan_1d_inv[n], &imCrops[n], color_space, numerator[n],
							denominator[n]);
#else
					vbm3d_1st_step(sigma, vid_noisy, prms_1,
							&plan_2d[n], &plan_2d_inv[n], &imCrops[n], color_space,
							numerator[n], denominator[n]);
#endif
#endif
				}
			}
			cout << "done." << endl;
			for (unsigned k = 0; k < vid_noisy.sz.whcf; k++)
			{
				float num = 0.;
				float den = 0.;
				for (unsigned n = 0; n < nb_threads; n++)
				{
					num += numerator[n](k);
					den += denominator[n](k);
				}
				if(den == 0)
					vid_basic(k) = vid_noisy(k);
				else
					vid_basic(k) = num / den;
			}
		}
		else
			cout << "skipping 1st step." << endl;

		if(prms_2.k > 0)
		{
			VideoUtils::subDivideTight(vid_basic, imCrops, 2 * prms_2.n, nb_threads);

			//! Allocating Plan for FFTW process
			if (prms_2.T_2D == DCT)
				for (unsigned n = 0; n < nb_threads; n++)
				{
					const unsigned nb_cols = ind_size(
							(imCrops[n].origin_x == 0) ? 0 : prms_2.n,
							(imCrops[n].ending_x == imCrops[n].source_sz.width) ?
								imCrops[n].ending_x - imCrops[n].origin_x - prms_2.k :
								imCrops[n].ending_x - imCrops[n].origin_x - prms_2.k - prms_2.n,
							prms_2.p);
					allocate_plan_2d(&plan_2d[n], prms_2.k, FFTW_REDFT10,
							prms_2.N * chnls * prms_2.kt);
					allocate_plan_2d(&plan_2d_inv[n], prms_2.k, FFTW_REDFT01,
							prms_2.N * nb_cols * chnls * prms_2.kt);
				}
#ifdef SLOW3D
			for (unsigned n = 0; n < nb_threads; n++)
			{
				const unsigned nb_cols = ind_size(
						(imCrops[n].origin_x == 0) ? 0 : prms_2.n,
						(imCrops[n].ending_x == imCrops[n].source_sz.width) ?
							imCrops[n].ending_x - imCrops[n].origin_x - prms_2.k :
							imCrops[n].ending_x - imCrops[n].origin_x - prms_2.k - prms_2.n,
						prms_2.p);
				allocate_plan_1d(&plan_1d[n], prms_2.kt, FFTW_REDFT10,
						prms_2.N * chnls * prms_2.k * prms_2.k);
				allocate_plan_1d(&plan_1d_inv[n], prms_2.kt, FFTW_REDFT01,
						prms_2.N * chnls * prms_2.k * prms_2.k);
			}
#endif

			//! Denoising: 2nd Step
			cout << "step 2..." << endl;
#ifdef SLOW3D
#pragma omp parallel shared(\
		plan_2d, plan_2d_inv, plan_1d, plan_1d_inv, numerator, denominator, prms_2)
#else
#pragma omp parallel shared(\
		plan_2d, plan_2d_inv, numerator, denominator, prms_2)
#endif
			{
#pragma omp for schedule(dynamic)
				for (unsigned n = 0; n < nb_threads; n++)
				{
#ifdef OPTICALFLOW
#ifdef SLOW3D
					vbm3d_2nd_step(sigma, vid_noisy, vid_basic, fflow, bflow,
							prms_2, &plan_2d[n], &plan_2d_inv[n], &plan_1d[n],
							&plan_1d_inv[n], &imCrops[n], color_space, numerator[n],
							denominator[n]);
#else
					vbm3d_2nd_step(sigma, vid_noisy, vid_basic, fflow, bflow,
							prms_2, &plan_2d[n], &plan_2d_inv[n], &imCrops[n],
							color_space, numerator[n], denominator[n]);
#endif
#else
#ifdef SLOW3D
					vbm3d_2nd_step(sigma, vid_noisy, vid_basic,
							prms_2, &plan_2d[n], &plan_2d_inv[n], &plan_1d[n],
							&plan_1d_inv[n], &imCrops[n], color_space, numerator[n],
							denominator[n]);
#else
					vbm3d_2nd_step(sigma, vid_noisy, vid_basic,
							prms_2, &plan_2d[n], &plan_2d_inv[n], &imCrops[n],
							color_space, numerator[n], denominator[n]);
#endif
#endif
				}
			}
			cout << "done." << endl;
			for (unsigned k = 0; k < vid_noisy.sz.whcf; k++)
			{
				float num = 0.;
				float den = 0.;
				for (unsigned n = 0; n < nb_threads; n++)
				{
					num += numerator[n](k);
					den += denominator[n](k);
				}
				if(den == 0)
					vid_denoised(k) = vid_noisy(k);
				else
					vid_denoised(k) = num / den;
			}
		}
		else
		{
			cout << "skipping 2nd step." << endl;
			for (unsigned k = 0; k < vid_noisy.sz.whcf; k++)
				vid_denoised(k) = vid_basic(k);
		}
	}

	//! Inverse color space transform to RGB if necessary
	if(color_space == 0)
	{
		VideoUtils::transformColorSpace(vid_denoised, color_space, false);
		VideoUtils::transformColorSpace(vid_noisy, color_space, false);
		VideoUtils::transformColorSpace(vid_basic, color_space, false);
	}

	//! Free Memory
	if ((prms_1.k > 0 && prms_1.T_2D == DCT) || (prms_2.k > 0 && prms_2.T_2D == DCT))
		for(unsigned n = 0; n < nb_threads; n++)
		{
			fftwf_destroy_plan(plan_2d[n]);
			fftwf_destroy_plan(plan_2d_inv[n]);
#ifdef SLOW3D
			fftwf_destroy_plan(plan_1d[n]);
			fftwf_destroy_plan(plan_1d_inv[n]);
#endif
		}
	fftwf_cleanup();

	return EXIT_SUCCESS;
}

/**
 * @brief Run the basic process of BM3D (1st step). The result
 *        is contained in vid_basic. The video has boundary, which
 *        are here only for block-matching and doesn't need to be
 *        denoised.
 *
 * @param sigma: value of assumed noise of the video to denoise;
 * @param vid_noisy: noisy video;
 * @param vid_basic: will contain the denoised video after the 1st step;
 * @param width, height, chnls : size of vid_noisy;
 * @param nHard: size of the boundary around vid_noisy;
 * @param useSD: if true, use weight based on the standard variation
 *        of the 3D group for the first step, otherwise use the number
 *        of non-zero coefficients after Hard-thresholding;
 * @param tau_2D: DCT or BIOR;
 * @param plan_2d_for_1, plan_2d_for_2, plan_2d_inv : for convenience. Used
 *        by fftw.
 *
 * @return none.
 **/
void vbm3d_1st_step(
    const float sigma
,   Video<float> const& vid_noisy
#ifdef OPTICALFLOW
,   Video<float> &fflow
,   Video<float> &bflow
#endif
,   const Parameters& prms
,   fftwf_plan *  plan_2d
,   fftwf_plan *  plan_2d_inv
#ifdef SLOW3D
,   fftwf_plan *  plan_1d
,   fftwf_plan *  plan_1d_inv
#endif
,   VideoUtils::CropPosition* crop
,   const unsigned color_space
,   Video<float>& numerator
,   Video<float>& denominator
){
	//! Estimatation of sigma on each channel
	const int chnls = vid_noisy.sz.channels;
	vector<float> sigma_table(chnls);
	if (estimate_sigma(sigma, sigma_table, chnls, color_space) != EXIT_SUCCESS)
		return;

	//! Initialization for convenience
	vector<unsigned> row_ind(0);
	if(crop == NULL)
		ind_initialize(row_ind, 0, vid_noisy.sz.height - prms.k, prms.p);
	else
		ind_initialize(row_ind, (crop->origin_y == 0) ? 0 : prms.n,
				(crop->ending_y == crop->source_sz.height) ?
					crop->ending_y - crop->origin_y - prms.k :
					crop->ending_y - crop->origin_y - prms.k - prms.n,
				prms.p);

	vector<unsigned> column_ind(0);
	if(crop == NULL)
		ind_initialize(column_ind, 0, vid_noisy.sz.width - prms.k, prms.p);
	else
		ind_initialize(column_ind, (crop->origin_x == 0) ? 0 : prms.n,
				(crop->ending_x == crop->source_sz.width) ?
					crop->ending_x - crop->origin_x - prms.k :
					crop->ending_x - crop->origin_x - prms.k - prms.n,
				prms.p);

	const unsigned kHard_2 = prms.k * prms.k;
	const unsigned kHard_2_t = prms.k * prms.k * prms.kt;
	vector<float> group_3D_table(chnls * kHard_2_t * prms.N * column_ind.size());
	vector<float> wx_r_table;
	wx_r_table.reserve(chnls * column_ind.size());
	vector<float> hadamard_tmp(prms.N);

	//! Preprocessing (KaiserWindow, Threshold, DCT normalization, ...)
	vector<float> kaiser_window(kHard_2);
	vector<float> coef_norm(kHard_2);
	vector<float> coef_norm_inv(kHard_2);
	preProcess(kaiser_window, coef_norm, coef_norm_inv, prms.k);

	//! Preprocessing of Bior table
	vector<float> lpd, hpd, lpr, hpr;
	bior15_coef(lpd, hpd, lpr, hpr);

	//! Initialize aggregators
	denominator.resize(vid_noisy.sz);
	numerator.resize(vid_noisy.sz);
	for (unsigned k = 0; k < vid_noisy.sz.whcf; k++)
	{
		numerator(k) = 0.f;
		denominator(k) = 0.f;
	}

	//! Precompute Bloc-Matching
	vector<vector<unsigned> > patch_table(column_ind.size(), std::vector<unsigned>(prms.N));
	vector<unsigned> size_patch_table(column_ind.size());
	vector<float> distances(prms.N);

	vector<float> table_2D(prms.N * chnls * kHard_2_t, 0.0f);

	//! Loop on the frames
	for(unsigned t_r = 0; t_r < vid_noisy.sz.frames - prms.kt + 1; ++t_r)
	{
		//! Loop on i_r
		for (unsigned ind_i = 0; ind_i < row_ind.size(); ind_i++)
		{
			wx_r_table.clear();
			group_3D_table.clear();

			const unsigned i_r = row_ind[ind_i];

			//! Loop on j_r
			for (unsigned ind_j = 0; ind_j < column_ind.size(); ind_j++)
			{
				//! Initialization
				const unsigned j_r = column_ind[ind_j];

				//! Number of similar patches
				unsigned pidx;
				if(crop == NULL) // The video is not a cropped, nothing to change
					pidx = vid_noisy.sz.index(j_r, i_r, t_r, 0);
				else // The video is a cropped, we need to find the original position of the patch
					pidx = vid_noisy.getIndexSymmetric(crop->origin_x + j_r,
					                                   crop->origin_y + i_r,
					                                   crop->origin_t + t_r, 0);

#ifdef OPTICALFLOW
				unsigned nSx_r = computeSimilarPatches(distances,
						patch_table[ind_j], pidx, vid_noisy, fflow, bflow, prms);
#else
				unsigned nSx_r = computeSimilarPatches(distances,
						patch_table[ind_j], pidx, vid_noisy, prms);
#endif
				size_patch_table[ind_j] = nSx_r;

				//! Update of table_2D
				if (prms.T_2D == DCT)
#ifdef MOTIONCOMP
					dct_2d_process(table_2D, vid_noisy, patch_table[ind_j], plan_2d,
							prms.k, prms.kt, coef_norm, fflow);
#else
					dct_2d_process(table_2D, vid_noisy, patch_table[ind_j], plan_2d,
							prms.k, prms.kt, coef_norm);
#endif
				else if (prms.T_2D == BIOR)
#ifdef MOTIONCOMP
					bior_2d_process(table_2D, vid_noisy, patch_table[ind_j], 
							prms.k, prms.kt, lpd, hpd, fflow);
#else
					bior_2d_process(table_2D, vid_noisy, patch_table[ind_j], 
							prms.k, prms.kt, lpd, hpd);
#endif

				//! Build of the 3D group
				vector<float> group_3D(chnls * nSx_r * kHard_2_t, 0.0f);
				for(unsigned c = 0; c < chnls; c++)
					for (unsigned n = 0; n < nSx_r; n++)
						for (unsigned k = 0; k < kHard_2_t; k++)
							group_3D[n + k * nSx_r + c * kHard_2_t * nSx_r] =
								table_2D[k + n * kHard_2_t + c * kHard_2_t * prms.N];

                //! Transform along the temporal dimension
				if(prms.kt > 1)
#ifdef SLOW3D
					temporal_transform(group_3D, prms.k, prms.kt,
							chnls, nSx_r, prms.N, plan_1d);
#else
					temporal_transform(group_3D, prms.k, prms.kt,
							chnls, nSx_r);
#endif

				//! HT filtering of the 3D group
				vector<float> weight_table(chnls);
				if(prms.T_3D == HADAMARD)
					ht_filtering_hadamard(group_3D, hadamard_tmp, nSx_r, prms.k,
							prms.kt, chnls, sigma_table, prms.lambda3D, weight_table);
				else
					ht_filtering_haar(group_3D, hadamard_tmp, nSx_r, prms.k,
							prms.kt, chnls, sigma_table, prms.lambda3D, weight_table);

				//! Inverse transform along the temporal dimension
				if(prms.kt > 1)
#ifdef SLOW3D
					temporal_inv_transform(group_3D, prms.k, prms.kt, chnls, nSx_r,
							prms.N, plan_1d_inv);
#else
					temporal_inv_transform(group_3D, prms.k, prms.kt, chnls, nSx_r);
#endif

				//! Save the 3D group. The DCT 2D inverse will be done after.
				for (unsigned c = 0; c < chnls; c++)
					for (unsigned n = 0; n < nSx_r; n++)
						for (unsigned k = 0; k < kHard_2_t; k++)
							group_3D_table.push_back(group_3D[n + k * nSx_r + c * kHard_2_t * nSx_r]);

				//! Save weighting
				for (unsigned c = 0; c < chnls; c++)
					wx_r_table.push_back(weight_table[c]);

			} //! End of loop on j_r

			//!  Apply 2D inverse transform
			if (prms.T_2D == DCT)
				dct_2d_inv(group_3D_table, prms.k, prms.kt,
						prms.N * chnls * column_ind.size(), coef_norm_inv,
						plan_2d_inv);
			else if (prms.T_2D == BIOR)
				bior_2d_inv(group_3D_table, prms.k, prms.kt, lpr, hpr);


			//! Registration of the weighted estimation
			unsigned dec = 0;
			for (unsigned ind_j = 0; ind_j < column_ind.size(); ind_j++)
			{
				const unsigned nSx_r = size_patch_table[ind_j];
				for (unsigned c = 0; c < chnls; c++)
				{
					unsigned patch_j_r, patch_i_r, patch_t_r, patch_c_r;
					for (unsigned n = 0; n < nSx_r; n++)
					{
						vid_noisy.sz.coords(patch_table[ind_j][n], patch_j_r,
								patch_i_r, patch_t_r, patch_c_r);
						for (unsigned t = 0; t < prms.kt; t++)
						{
							for (unsigned p = 0; p < prms.k; p++)
							for (unsigned q = 0; q < prms.k; q++)
							{
								numerator(patch_j_r+q, patch_i_r+p, patch_t_r+t, c) +=
									kaiser_window[p * prms.k + q] * wx_r_table[c + ind_j * chnls]
									* group_3D_table[p * prms.k + q + t * kHard_2 + n * kHard_2_t +
									                 c * kHard_2_t * nSx_r + dec];
								denominator(patch_j_r+q, patch_i_r+p, patch_t_r+t, c) +=
									kaiser_window[p * prms.k + q] * wx_r_table[c + ind_j * chnls];
							}
#ifdef MOTIONCOMP
							if(t < prms.kt - 1)
							{
								unsigned old = patch_j_r;
								patch_j_r = (unsigned) std::min(std::max((int)(patch_j_r + std::round(fflow(old + prms.k/2,patch_i_r + prms.k/2,patch_t_r+t,0))), 0), (int)(vid_noisy.sz.width - prms.k));
								patch_i_r = (unsigned) std::min(std::max((int)(patch_i_r + std::round(fflow(old + prms.k/2,patch_i_r + prms.k/2,patch_t_r+t,1))), 0), (int)(vid_noisy.sz.height - prms.k));
							}
#endif
						}
					}
				}

				dec += nSx_r * chnls * kHard_2_t;
			}

		} //! End of loop on i_r
	} //! End of loop on the frames
}

/**
 * @brief Run the final process of BM3D (2nd step). The result
 *        is contained in vid_denoised. The video has boundary, which
 *        are here only for block-matching and doesn't need to be
 *        denoised.
 *
 * @param sigma: value of assumed noise of the video to denoise;
 * @param vid_noisy: noisy video;
 * @param vid_basic: contains the denoised video after the 1st step;
 * @param vid_denoised: will contain the final estimate of the denoised
 *        video after the second step;
 * @param width, height, chnls : size of vid_noisy;
 * @param nWien: size of the boundary around vid_noisy;
 * @param useSD: if true, use weight based on the standard variation
 *        of the 3D group for the second step, otherwise use the norm
 *        of Wiener coefficients of the 3D group;
 * @param tau_2D: DCT or BIOR.
 *
 * @return none.
 **/
void vbm3d_2nd_step(
    const float sigma
,   Video<float> const& vid_noisy
,   Video<float> const& vid_basic
#ifdef OPTICALFLOW
,   Video<float> &fflow
,   Video<float> &bflow
#endif
,   const Parameters& prms
,   fftwf_plan *  plan_2d
,   fftwf_plan *  plan_2d_inv
#ifdef SLOW3D
,   fftwf_plan *  plan_1d
,   fftwf_plan *  plan_1d_inv
#endif
,   VideoUtils::CropPosition* crop
,   const unsigned color_space
,   Video<float>& numerator
,   Video<float>& denominator
){
	//! Estimatation of sigma on each channel
	const int chnls = vid_noisy.sz.channels;
	vector<float> sigma_table(chnls);
	if (estimate_sigma(sigma, sigma_table, chnls, color_space) != EXIT_SUCCESS)
		return;

	//! Initialization for convenience
	vector<unsigned> row_ind(0);
	if(crop == NULL)
		ind_initialize(row_ind, 0, (vid_basic.sz.height - prms.k), prms.p);
	else
		ind_initialize(row_ind, (crop->origin_y == 0) ? 0 : prms.n,
				(crop->ending_y == crop->source_sz.height) ?
					crop->ending_y - crop->origin_y - prms.k :
					crop->ending_y - crop->origin_y - prms.k - prms.n,
				prms.p);

	vector<unsigned> column_ind(0);
	if(crop == NULL)
		ind_initialize(column_ind, 0, (vid_basic.sz.width - prms.k), prms.p);
	else
		ind_initialize(column_ind, (crop->origin_x == 0) ? 0 : prms.n,
				(crop->ending_x == crop->source_sz.width) ?
					crop->ending_x - crop->origin_x - prms.k :
					crop->ending_x - crop->origin_x - prms.k - prms.n,
				prms.p);

	const unsigned kWien_2 = prms.k * prms.k;
	const unsigned kWien_2_t = kWien_2 * prms.kt;
	vector<float> group_3D_table(chnls * kWien_2_t * prms.N * column_ind.size());
	vector<float> wx_r_table;
	wx_r_table.reserve(chnls * column_ind.size());
	vector<float> tmp(prms.N);

	//! Preprocessing (KaiserWindow, Threshold, DCT normalization, ...)
	vector<float> kaiser_window(kWien_2);
	vector<float> coef_norm(kWien_2);
	vector<float> coef_norm_inv(kWien_2);
	preProcess(kaiser_window, coef_norm, coef_norm_inv, prms.k);

	//! Preprocessing of Bior table
	vector<float> lpd, hpd, lpr, hpr;
	bior15_coef(lpd, hpd, lpr, hpr);

	//! For aggregation part
	denominator.resize(vid_noisy.sz);
	numerator.resize(vid_noisy.sz);
	for (unsigned k = 0; k < vid_noisy.sz.whcf; k++)
	{
		numerator(k) = 0.f;
		denominator(k) = 0.f;
	}

	//! Precompute Bloc-Matching
	vector<vector<unsigned> > patch_table(column_ind.size(), std::vector<unsigned>(prms.N));
	vector<unsigned> size_patch_table(column_ind.size());
	vector<float> distances(prms.N);

	//! DCT_table_2D[p * N + q + (i * width + j) * kWien_2 + c * (2 * ns + 1) * width * kWien_2]
	vector<float> table_2D_vid(prms.N * chnls * kWien_2_t, 0.0f);
	vector<float> table_2D_est(prms.N * chnls * kWien_2_t, 0.0f);

	//§ Loop on the frames
	for(unsigned t_r = 0; t_r < vid_noisy.sz.frames - prms.kt + 1; ++t_r)
	{
		//! Loop on i_r
		for (unsigned ind_i = 0; ind_i < row_ind.size(); ind_i++)
		{
			wx_r_table.clear();
			group_3D_table.clear();

			const unsigned i_r = row_ind[ind_i];

			//! Loop on j_r
			for (unsigned ind_j = 0; ind_j < column_ind.size(); ind_j++)
			{
				const unsigned j_r = column_ind[ind_j];

				//! Number of similar patches
				unsigned pidx;
				if(crop == NULL) // The video is not a cropped, nothing to change
					pidx = vid_basic.sz.index(j_r, i_r, t_r, 0);
				else // The video is a cropped, we need to find the original position of the patch
					pidx = vid_basic.getIndexSymmetric(crop->origin_x + j_r,
					                                   crop->origin_y + i_r,
					                                   crop->origin_t + t_r, 0);
#ifdef OPTICALFLOW
				unsigned nSx_r = computeSimilarPatches(distances,
						patch_table[ind_j], pidx, vid_basic, fflow, bflow, prms);
#else
				unsigned nSx_r = computeSimilarPatches(distances,
						patch_table[ind_j], pidx, vid_basic, prms);
#endif
				size_patch_table[ind_j] = nSx_r;

				//! Update of DCT_table_2D
				if (prms.T_2D == DCT)
				{
#ifdef MOTIONCOMP
					dct_2d_process(table_2D_vid, vid_noisy, patch_table[ind_j], plan_2d,
							prms.k, prms.kt, coef_norm, fflow);
					dct_2d_process(table_2D_est, vid_basic, patch_table[ind_j], plan_2d,
							prms.k, prms.kt, coef_norm, fflow);
#else
					dct_2d_process(table_2D_vid, vid_noisy, patch_table[ind_j], plan_2d,
							prms.k, prms.kt, coef_norm);
					dct_2d_process(table_2D_est, vid_basic, patch_table[ind_j], plan_2d,
							prms.k, prms.kt, coef_norm);
#endif
				}
				else if (prms.T_2D == BIOR)
				{
#ifdef MOTIONCOMP
					bior_2d_process(table_2D_vid, vid_noisy, patch_table[ind_j],
							prms.k, prms.kt, lpd, hpd, fflow);
					bior_2d_process(table_2D_est, vid_basic, patch_table[ind_j],
							prms.k, prms.kt, lpd, hpd, fflow);
#else
					bior_2d_process(table_2D_vid, vid_noisy, patch_table[ind_j],
							prms.k, prms.kt, lpd, hpd);
					bior_2d_process(table_2D_est, vid_basic, patch_table[ind_j],
							prms.k, prms.kt, lpd, hpd);
#endif
				}

				//! Build of the 3D group
				vector<float> group_3D_est(chnls * nSx_r * kWien_2_t, 0.0f);
				vector<float> group_3D_vid(chnls * nSx_r * kWien_2_t, 0.0f);
				for (unsigned c = 0; c < chnls; c++)
					for (unsigned n = 0; n < nSx_r; n++)
					{
						for (unsigned k = 0; k < kWien_2_t; k++)
						{
							group_3D_est[n + k * nSx_r + c * kWien_2_t * nSx_r] =
								table_2D_est[k + n * kWien_2_t + c * kWien_2_t * prms.N];
							group_3D_vid[n + k * nSx_r + c * kWien_2_t * nSx_r] =
								table_2D_vid[k + n * kWien_2_t + c * kWien_2_t * prms.N];
						}
					}

                //! Transform along the temporal dimension
				if(prms.kt > 1)
				{
#ifdef SLOW3D
					temporal_transform(group_3D_est, prms.k, prms.kt, chnls, nSx_r,
							prms.N, plan_1d);
					temporal_transform(group_3D_vid, prms.k, prms.kt, chnls, nSx_r,
							prms.N, plan_1d);
#else
					temporal_transform(group_3D_est, prms.k, prms.kt, chnls, nSx_r);
					temporal_transform(group_3D_vid, prms.k, prms.kt, chnls, nSx_r);
#endif
				}

				//! Wiener filtering of the 3D group
				vector<float> weight_table(chnls);
				if(prms.T_3D == HADAMARD)
					wiener_filtering_hadamard(group_3D_vid, group_3D_est, tmp,
							nSx_r, prms.k, prms.kt, chnls, sigma_table, weight_table);
				else
					wiener_filtering_haar(group_3D_vid, group_3D_est, tmp, nSx_r,
							prms.k, prms.kt, chnls, sigma_table, weight_table);

				//! Transform along the temporal dimension
				if(prms.kt > 1)
				{
#ifdef SLOW3D
					temporal_inv_transform(group_3D_est, prms.k, prms.kt, chnls,
							nSx_r, prms.N, plan_1d_inv);
					temporal_inv_transform(group_3D_vid, prms.k, prms.kt, chnls,
							nSx_r, prms.N, plan_1d_inv);
#else
					temporal_inv_transform(group_3D_est, prms.k, prms.kt, chnls, nSx_r);
					temporal_inv_transform(group_3D_vid, prms.k, prms.kt, chnls, nSx_r);
#endif
				}

				//! Save the 3D group. The DCT 2D inverse will be done after.
				for (unsigned c = 0; c < chnls; c++)
				for (unsigned n = 0; n < nSx_r; n++)
				for (unsigned k = 0; k < kWien_2_t; k++)
					group_3D_table.push_back(group_3D_est[n + k * nSx_r + c * kWien_2_t * nSx_r]);

				//! Save weighting
				for (unsigned c = 0; c < chnls; c++)
					wx_r_table.push_back(weight_table[c]);

			} //! End of loop on j_r

			//!  Apply 2D dct inverse
			if (prms.T_2D == DCT)
				dct_2d_inv(group_3D_table, prms.k, prms.kt,
						prms.N * chnls * column_ind.size(),
						coef_norm_inv, plan_2d_inv);
			else if (prms.T_2D == BIOR)
				bior_2d_inv(group_3D_table, prms.k, prms.kt, lpr, hpr);

			//! Registration of the weighted estimation
			unsigned dec = 0;
			for (unsigned ind_j = 0; ind_j < column_ind.size(); ind_j++)
			{
				const unsigned nSx_r = size_patch_table[ind_j];
				for (unsigned c = 0; c < chnls; c++)
				{
					unsigned patch_j_r, patch_i_r, patch_t_r, patch_c_r;
					for (unsigned n = 0; n < nSx_r; n++)
					{
						vid_noisy.sz.coords(patch_table[ind_j][n], patch_j_r,
								patch_i_r, patch_t_r, patch_c_r);
						for (unsigned t = 0; t < prms.kt; t++)
						{
							for (unsigned p = 0; p < prms.k; p++)
							for (unsigned q = 0; q < prms.k; q++)
							{
								numerator(patch_j_r+q, patch_i_r+p, patch_t_r+t, c) +=
									kaiser_window[p * prms.k + q] * wx_r_table[c + ind_j * chnls] *
									group_3D_table[p * prms.k + q + t * kWien_2 + n * kWien_2_t +
									c * kWien_2_t * nSx_r + dec];
								denominator(patch_j_r+q, patch_i_r+p, patch_t_r+t, c) +=
									kaiser_window[p * prms.k + q] * wx_r_table[c + ind_j * chnls];
							}
#ifdef MOTIONCOMP
							if(t < prms.kt - 1)
							{
								unsigned old = patch_j_r;
								patch_j_r = (unsigned) std::min(std::max((int)(patch_j_r + std::round(fflow(patch_j_r + prms.k/2,patch_i_r + prms.k/2,patch_t_r+t,0))), 0), (int)(vid_noisy.sz.width - prms.k));
								patch_i_r = (unsigned) std::min(std::max((int)(patch_i_r + std::round(fflow(old + prms.k/2,patch_i_r + prms.k/2,patch_t_r+t,1))), 0), (int)(vid_noisy.sz.height - prms.k));
							}
#endif
						}
					}
				}
				dec += nSx_r * chnls * kWien_2_t;
			}

		} //! End of loop on i_r
	}
}

inline float patchDistance(
	unsigned patch1
,	unsigned patch2
,	const Video<float>& vid
,	int sizePatch
,	int sizePatchT
#ifdef MOTIONCOMP
,	Video<float> &fflow
#endif
){
	unsigned px, py, pt, pc;
	vid.sz.coords(patch1, px, py, pt, pc);

	unsigned qx, qy, qt, qc; 
	vid.sz.coords(patch2, qx, qy, qt, qc);

	const int sPx = sizePatch;
	const int sPt = sizePatchT;

#ifdef MOTIONCOMP
	using std::min;
	using std::max;
	using std::round;
	const int W = vid.sz.width;
	const int H = vid.sz.height;
#endif

	float dist = 0.f, dif;
	for (unsigned ht = 0; ht < sPt; ht++)
	{
		for (unsigned hc = 0; hc < vid.sz.channels; ++hc)
		for (unsigned hy = 0; hy < sPx; hy++)
		for (unsigned hx = 0; hx < sPx; hx++)
			dist += (dif = (vid(px + hx, py + hy, pt + ht, hc)
			              - vid(qx + hx, qy + hy, qt + ht, hc))) * dif;
#ifdef MOTIONCOMP
		if(ht < sPt - 1)
		{
			unsigned old = px;
			px = (unsigned) min(W - sPx, max(0,
			     (int)(px + round(fflow(old+sPx/2, py+sPx/2, pt+ht, 0)))));
			py = (unsigned) min(H - sPx, max(0,
			     (int)(py + round(fflow(old+sPx/2, py+sPx/2, pt+ht, 1)))));

			old = qx;
			qx = (unsigned) min(W - sPx, max(0,
			     (int)(qx + round(fflow(old+sPx/2, qy+sPx/2, qt+ht, 0)))));
			qy = (unsigned) min(H - sPx, max(0,
			     (int)(qy + round(fflow(old+sPx/2, qy+sPx/2, qt+ht, 1)))));
		}
#endif
	}

	return dist / (sPx * sPx * sPt * vid.sz.channels);
}

inline void localSearch(
	unsigned pidx
,	unsigned rpidx
,	unsigned s
,	int k
,	int kt
,	unsigned Nb
,	float d
,	const Video<float>& vid
,	std::unordered_map<unsigned, int>& alreadySeen
,	std::vector<std::pair<float, unsigned> >& bestPatches
#ifdef MOTIONCOMP
,	Video<float> &fflow
#endif
){
	int sWx = s;
	int sWy = s;
	int sPx = k;
	int sPt = kt;

	//! Coordinates of the reference patch
	unsigned rpx, rpy, rpt, rpc;
	vid.sz.coords(rpidx, rpx, rpy, rpt, rpc);

	//! Coordinates of center of search box
	unsigned px, py, pt, pc;
	vid.sz.coords(pidx, px, py, pt, pc);

	unsigned rangex[2];
	unsigned rangey[2];

	rangex[0] = std::max(0, (int)px - (sWx-1)/2);
	rangey[0] = std::max(0, (int)py - (sWy-1)/2);

	rangex[1] = std::min((int)vid.sz.width  - sPx, (int)px + (sWx-1)/2);
	rangey[1] = std::min((int)vid.sz.height - sPx, (int)py + (sWy-1)/2);

	//! Redefine size of search range
	sWx = rangex[1] - rangex[0] + 1;
	sWy = rangey[1] - rangey[0] + 1;

	std::vector<std::pair<float, unsigned> > distance;
	distance.reserve(sWx*sWy);

	//! Compute distance between patches in search range
	for (unsigned qy = rangey[0], dy = 0; qy <= rangey[1]; qy++, dy++)
	for (unsigned qx = rangex[0], dx = 0; qx <= rangex[1]; qx++, dx++)
	{
		unsigned currentPatch = vid.sz.index(qx, qy, pt, 0);

		//! Save distance and corresponding patch index
		int seen = (alreadySeen[currentPatch]++);
		if(seen == 0)
		{
#ifdef MOTIONCOMP
			float dist = patchDistance(rpidx, currentPatch, vid, sPx, sPt, fflow)
			           - ((qx == rpx && qy == rpy) ? d : 0);
#else
			float dist = patchDistance(rpidx, currentPatch, vid, sPx, sPt)
			           - ((qx == rpx && qy == rpy) ? d : 0);
#endif
			distance.push_back(std::make_pair(dist, currentPatch));
		}
	}

	int nbCandidates = std::min(Nb, (unsigned)distance.size());
	std::partial_sort(distance.begin(), distance.begin() + nbCandidates,
			distance.end(), comparaisonFirst);
	for(unsigned ix = 0; ix < nbCandidates; ++ix)
		bestPatches.push_back(distance[ix]);
}

#ifdef OPTICALFLOW
int computeSimilarPatches(
	std::vector<float>& output
,	std::vector<unsigned>& index
,	unsigned pidx
,	const Video<float>& vid
,	Video<float> &fflow
,	Video<float> &bflow
,	const Parameters& prms
){
	std::vector<std::pair<float, unsigned> > bestPatches;
	bestPatches.reserve(prms.Nb*(2*prms.Nf+1));
	std::vector<unsigned> tempMatchesPre(prms.Nb);
	std::vector<unsigned> tempMatchesPost(prms.Nb);
	std::vector<std::pair<float, unsigned> > frameBestPatches;
	frameBestPatches.reserve(prms.Nb*prms.Nb);
	std::unordered_map<unsigned, int> alreadySeen;
<<<<<<< HEAD
=======
	unsigned preIndex;
>>>>>>> b5cab826

	//! Coordinates of the reference patch
	unsigned rpx, rpy, rpt, rpc;
	vid.sz.coords(pidx, rpx, rpy, rpt, rpc);

	//! Coordinates of the entry points
	unsigned px, py, pt, pc;

	using std::min;
	using std::max;
	using std::round;
	int sPx = prms.k;
	int W = vid.sz.width;
	int H = vid.sz.height;

	//! Search in the current frame
#ifdef MOTIONCOMP
	localSearch(pidx, pidx, prms.Ns, prms.k, prms.kt, prms.Nb, prms.d, vid,
			alreadySeen, bestPatches, fflow);
#else
	localSearch(pidx, pidx, prms.Ns, prms.k, prms.kt, prms.Nb, prms.d, vid,
			alreadySeen, bestPatches);
#endif
	for(unsigned ix = 0; ix < prms.Nb; ++ix)
	{
		tempMatchesPre[ix] = bestPatches[ix].second;
		tempMatchesPost[ix] = bestPatches[ix].second;
	}

	//! Search in the following frames (centered on the matches)
<<<<<<< HEAD
	int finalFrame = std::min(rpt + prms.Nf, vid.sz.frames - prms.kt) - rpt;	
	for(unsigned nextFrame = 0; nextFrame < finalFrame; ++nextFrame)
	{
		frameBestPatches.clear();
		for(unsigned currentTempMatch = 0; currentTempMatch < prms.Nb; ++currentTempMatch)
		{
			vid.sz.coords(tempMatchesPost[currentTempMatch], px, py, pt, pc);
            px = std::min(std::max((int)(px + std::round(fflow(px + prms.k/2,py + prms.k/2,pt,0))), 0), (int)(vid.sz.width - prms.k));
            py = std::min(std::max((int)(py + std::round(fflow(px + prms.k/2,py + prms.k/2,pt,1))), 0), (int)(vid.sz.height - prms.k));
			unsigned currentMatch = vid.sz.index(px, py, pt + 1, pc);
#ifdef MOTIONCOMP
            localSearch(currentMatch, pidx, prms.Npr, prms.k, prms.kt, prms.Nb, prms.d, vid, alreadySeen, frameBestPatches, fflow);
#else
            localSearch(currentMatch, pidx, prms.Npr, prms.k, prms.kt, prms.Nb, prms.d, vid, alreadySeen, frameBestPatches);
=======
	int finalFrame = std::min(rpt + prms.Nf, vid.sz.frames - prms.kt) - rpt;
	preIndex = pidx;
	for(unsigned nextFrame = 0; nextFrame < finalFrame; ++nextFrame)
	{
		vid.sz.coords(preIndex, px, py, pt, pc);
		px = min(max((int)(px + round(fflow(px + sPx/2,py + sPx/2,pt,0))), 0), W - sPx);
		py = min(max((int)(py + round(fflow(px + sPx/2,py + sPx/2,pt,1))), 0), H - sPx);
		preIndex = vid.sz.index(px, py, pt + 1, pc);
#ifdef MOTIONCOMP
		localSearch(preIndex, pidx, prms.Npr, prms.k, prms.kt, prms.Nb, prms.d, vid,
				alreadySeen, bestPatches, fflow);
#else
		localSearch(preIndex, pidx, prms.Npr, prms.k, prms.kt, prms.Nb, prms.d, vid,
				alreadySeen, bestPatches);
>>>>>>> b5cab826
#endif
		}

		int nbCandidates = std::min(prms.Nb, (unsigned)frameBestPatches.size());
		std::partial_sort(frameBestPatches.begin(), frameBestPatches.begin() + nbCandidates,
				frameBestPatches.end(), comparaisonFirst);
		for(unsigned ix = 0; ix < nbCandidates; ++ix)
		{
			tempMatchesPost[ix] = frameBestPatches[ix].second;
			bestPatches.push_back(frameBestPatches[ix]);
		}
	}

	//! Search in the previous frames (centered on the backward optical flow)
<<<<<<< HEAD
	finalFrame = rpt - std::max((int)(rpt - prms.Nf), 0);	
	for(unsigned nextFrame = 0; nextFrame < finalFrame; ++nextFrame)
	{
		frameBestPatches.clear();
		for(unsigned currentTempMatch = 0; currentTempMatch < prms.Nb; ++currentTempMatch)
		{
			vid.sz.coords(tempMatchesPre[currentTempMatch], px, py, pt, pc);
            px = std::min(std::max((int)(px + std::round(bflow(px + prms.k/2,py + prms.k/2,pt-1,0))), 0), (int)(vid.sz.width - prms.k));
            py = std::min(std::max((int)(py + std::round(bflow(px + prms.k/2,py + prms.k/2,pt-1,1))), 0), (int)(vid.sz.height - prms.k));
			unsigned currentMatch = vid.sz.index(px, py, pt - 1, pc);
#ifdef MOTIONCOMP
            localSearch(currentMatch, pidx, prms.Npr, prms.k, prms.kt, prms.Nb, prms.d, vid, alreadySeen, frameBestPatches, fflow);
#else
            localSearch(currentMatch, pidx, prms.Npr, prms.k, prms.kt, prms.Nb, prms.d, vid, alreadySeen, frameBestPatches);
=======
	finalFrame = rpt - std::max((int)(rpt - prms.Nf), 0);
	preIndex = pidx;
	for(unsigned nextFrame = 0; nextFrame < finalFrame; ++nextFrame)
	{
		vid.sz.coords(preIndex, px, py, pt, pc);
		px = min(max((int)(px + round(bflow(px + sPx/2,py + sPx/2,pt-1,0))), 0), W - sPx);
		py = min(max((int)(py + round(bflow(px + sPx/2,py + sPx/2,pt-1,1))), 0), H - sPx);
		preIndex = vid.sz.index(px, py, pt - 1, pc);
#ifdef MOTIONCOMP
		localSearch(preIndex, pidx, prms.Npr, prms.k, prms.kt, prms.Nb, prms.d, vid,
				alreadySeen, bestPatches, fflow);
#else
		localSearch(preIndex, pidx, prms.Npr, prms.k, prms.kt, prms.Nb, prms.d, vid,
				alreadySeen, bestPatches);
>>>>>>> b5cab826
#endif
		}

		int nbCandidates = std::min(prms.Nb, (unsigned)frameBestPatches.size());
		std::partial_sort(frameBestPatches.begin(), frameBestPatches.begin() + nbCandidates,
				frameBestPatches.end(), comparaisonFirst);
		for(unsigned ix = 0; ix < nbCandidates; ++ix)
		{
			tempMatchesPre[ix] = frameBestPatches[ix].second;
			bestPatches.push_back(frameBestPatches[ix]);
		}
	}

	const unsigned nSimP = std::min(prms.N, (unsigned)bestPatches.size());

	std::partial_sort(bestPatches.begin(), bestPatches.begin() + nSimP,
	                  bestPatches.end(), comparaisonFirst);

	for (unsigned n = 0; n < nSimP; n++)
	{
		output[n] = bestPatches[n].first;
		index[n] = bestPatches[n].second;
	}

	unsigned ind_thresh = nSimP - 1;
	while((output[ind_thresh] > prms.tau) && (ind_thresh > 0))
		ind_thresh--;

	int candidates = closest_power_of_2(ind_thresh+1);

#ifdef MTRICK
	// Artificially adds a candidate when there's only the reference patch left
	if(candidates == 1)
	{
		candidates = 2;
		output[1] = output[0];
		index[1] = index[0];
	}
#endif

	return candidates;
}
#else
int computeSimilarPatches(
	std::vector<float>& output
,	std::vector<unsigned>& index
,	unsigned pidx
,	const Video<float>& vid
,	const Parameters& prms
){
	std::vector<unsigned> tempMatchesPre(prms.Nb);
	std::vector<unsigned> tempMatchesPost(prms.Nb);
	std::vector<std::pair<float, unsigned> > bestPatches;
	bestPatches.reserve(prms.Nb*(2*prms.Nf+1));
	std::vector<std::pair<float, unsigned> > frameBestPatches;
	frameBestPatches.reserve(prms.Nb*prms.Nb);
	std::unordered_map<unsigned, int> alreadySeen;

	//! Coordinates of the reference patch
	unsigned rpx, rpy, rpt, rpc;
	vid.sz.coords(pidx, rpx, rpy, rpt, rpc);

	//! Coordinates of the entry points
	unsigned px, py, pt, pc;

	//! Search in the current frame
	localSearch(pidx, pidx, prms.Ns, prms.k, prms.kt, prms.Nb, prms.d, vid, alreadySeen, bestPatches);
	for(unsigned ix = 0; ix < prms.Nb; ++ix)
	{
		tempMatchesPre[ix] = bestPatches[ix].second;
		tempMatchesPost[ix] = bestPatches[ix].second;
	}

	//! Search in the following frames (centered on the matches)
	int finalFrame = std::min(rpt + prms.Nf, vid.sz.frames - prms.kt) - rpt;	
	for(unsigned nextFrame = 0; nextFrame < finalFrame; ++nextFrame)
	{
		frameBestPatches.clear();
		for(unsigned currentTempMatch = 0; currentTempMatch < prms.Nb; ++currentTempMatch)
		{
			vid.sz.coords(tempMatchesPost[currentTempMatch], px, py, pt, pc);
			unsigned currentMatch = vid.sz.index(px, py, pt + 1, pc);
			localSearch(currentMatch, pidx, prms.Npr, prms.k, prms.kt, prms.Nb, prms.d, vid, alreadySeen, frameBestPatches);
		}

		int nbCandidates = std::min(prms.Nb, (unsigned)frameBestPatches.size());
		std::partial_sort(frameBestPatches.begin(), frameBestPatches.begin() + nbCandidates,
				frameBestPatches.end(), comparaisonFirst);
		for(unsigned ix = 0; ix < nbCandidates; ++ix)
		{
			tempMatchesPost[ix] = frameBestPatches[ix].second;
			bestPatches.push_back(frameBestPatches[ix]);
		}
	}

	//! Search in the previous frames (centered on the matches)
	finalFrame = rpt - std::max((int)(rpt - prms.Nf), 0);	
	for(unsigned nextFrame = 0; nextFrame < finalFrame; ++nextFrame)
	{
		frameBestPatches.clear();
		for(unsigned currentTempMatch = 0; currentTempMatch < prms.Nb; ++currentTempMatch)
		{
			vid.sz.coords(tempMatchesPre[currentTempMatch], px, py, pt, pc);
			unsigned currentMatch = vid.sz.index(px, py, pt - 1, pc);
			localSearch(currentMatch, pidx, prms.Npr, prms.k, prms.kt, prms.Nb,
					prms.d, vid, alreadySeen, frameBestPatches);
		}

		int nbCandidates = std::min(prms.Nb, (unsigned)frameBestPatches.size());
		std::partial_sort(frameBestPatches.begin(), frameBestPatches.begin() + nbCandidates,
				frameBestPatches.end(), comparaisonFirst);
		for(unsigned ix = 0; ix < nbCandidates; ++ix)
		{
			tempMatchesPre[ix] = frameBestPatches[ix].second;
			bestPatches.push_back(frameBestPatches[ix]);
		}
	}

	const unsigned nSimP = std::min(prms.N, (unsigned)bestPatches.size());

	std::partial_sort(bestPatches.begin(), bestPatches.begin() + nSimP,
	                  bestPatches.end(), comparaisonFirst);

	for (unsigned n = 0; n < nSimP; n++)
	{
		output[n] = bestPatches[n].first;
		index[n] = bestPatches[n].second;
	}

	unsigned ind_thresh = nSimP - 1;
	while((output[ind_thresh] > prms.tau) && (ind_thresh > 0))
		ind_thresh--;

	int candidates = closest_power_of_2(ind_thresh+1);

#ifdef MTRICK
	// Artificially adds a candidate when there's only the reference patch left 
	if(candidates == 1)
	{
		candidates = 2;
		output[1] = output[0];
		index[1] = index[0];
	}
#endif

	return candidates;
}
#endif

/**
 * @brief Precompute a 2D DCT transform on all patches contained in
 *        a part of the video.
 *
 * @param DCT_table_2D : will contain the 2d DCT transform for all
 *        chosen patches;
 * @param vid : video on which the 2d DCT will be processed;
 * @param plan_1, plan_2 : for convenience. Used by fftw;
 * @param nHW : size of the boundary around vid;
 * @param width, height, chnls: size of vid;
 * @param kHW : size of patches (kHW x kHW);
 * @param i_r: current index of the reference patches;
 * @param step: space in pixels between two references patches;
 * @param coef_norm : normalization coefficients of the 2D DCT;
 * @param i_min (resp. i_max) : minimum (resp. maximum) value
 *        for i_r. In this case the whole 2d transform is applied
 *        on every patches. Otherwise the precomputed 2d DCT is re-used
 *        without processing it.
 **/
void dct_2d_process(
    vector<float> &DCT_table_2D
,   Video<float> const& vid
,   vector<unsigned> const& patch_table 
,   fftwf_plan * plan
,   const unsigned kHW
,   const unsigned ktHW
,   vector<float> const& coef_norm
#ifdef MOTIONCOMP
,   Video<float> &fflow
#endif
){
	//! Declarations
	const unsigned kHW_2 = kHW * kHW;
	const unsigned kHW_2_t = kHW_2 * ktHW;
	const unsigned size = vid.sz.channels * kHW_2_t * patch_table.size();

	//! Allocating Memory
	float* vec = (float*) fftwf_malloc(size * sizeof(float));
	float* dct = (float*) fftwf_malloc(size * sizeof(float));

	for (unsigned c = 0; c < vid.sz.channels; c++)
	{
		const unsigned dc_p = c * kHW_2_t * patch_table.size();
		for(unsigned n = 0; n < patch_table.size(); ++n)
		{
			unsigned i,j,t,tempc;
			vid.sz.coords(patch_table[n], i, j, t, tempc);
			for (unsigned ht = 0; ht < ktHW; ht++)
			{
				for (unsigned p = 0; p < kHW; p++)
					for (unsigned q = 0; q < kHW; q++)
						vec[p * kHW + q + ht * kHW_2 + dc_p + n * kHW_2_t] =
							vid(i+q,j+p,t+ht,c);
#ifdef MOTIONCOMP
				if(ht < ktHW - 1)
				{
					unsigned oldi = i;
					i = (unsigned) std::min(std::max((int)(i + std::round(fflow(i + kHW/2,j + kHW/2,t+ht,0))), 0), (int)(vid.sz.width - kHW));
					j = (unsigned) std::min(std::max((int)(j + std::round(fflow(oldi + kHW/2,j + kHW/2,t+ht,1))), 0), (int)(vid.sz.height - kHW));
				}
#endif
			}
		}
	}

	//! Process of all DCTs
	fftwf_execute_r2r(*plan, vec, dct);
	fftwf_free(vec);

	//! Getting the result
	for (unsigned c = 0; c < vid.sz.channels; c++)
	{
		const unsigned dc_p = c * kHW_2_t * patch_table.size();
		for(unsigned n = 0; n < patch_table.size(); ++n)
			for (unsigned kt = 0; kt < ktHW; kt++)
                for (unsigned k = 0; k < kHW_2; k++)
                    DCT_table_2D[dc_p + n * kHW_2_t + k + kt * kHW_2] =
                        dct[dc_p + n * kHW_2_t + k + kt * kHW_2] * coef_norm[k];
	}
	fftwf_free(dct);
}

/**
 * @brief Precompute a 2D bior1.5 transform on all patches contained in
 *        a part of the video.
 *
 * @param bior_table_2D : will contain the 2d bior1.5 transform for all
 *        chosen patches;
 * @param vid : video on which the 2d transform will be processed;
 * @param nHW : size of the boundary around vid;
 * @param width, height, chnls: size of vid;
 * @param kHW : size of patches (kHW x kHW). MUST BE A POWER OF 2 !!!
 * @param i_r: current index of the reference patches;
 * @param step: space in pixels between two references patches;
 * @param i_min (resp. i_max) : minimum (resp. maximum) value
 *        for i_r. In this case the whole 2d transform is applied
 *        on every patches. Otherwise the precomputed 2d DCT is re-used
 *        without processing it;
 * @param lpd : low pass filter of the forward bior1.5 2d transform;
 * @param hpd : high pass filter of the forward bior1.5 2d transform.
 **/
void bior_2d_process(
    vector<float> &bior_table_2D
,   Video<float> const& vid
,   vector<unsigned> const& patch_table
,   const unsigned kHW
,   const unsigned ktHW
,   vector<float> &lpd
,   vector<float> &hpd
#ifdef MOTIONCOMP
,   Video<float> &fflow
#endif
){
	//! Declarations
	const unsigned kHW_2 = kHW * kHW;
	const unsigned kHW_2_t = kHW_2 * ktHW;

	//! If i_r == ns, then we have to process all Bior1.5 transforms
	for (unsigned c = 0; c < vid.sz.channels; c++)
	{
		const unsigned dc_p = c * kHW_2_t * patch_table.size();
		for(unsigned n = 0; n < patch_table.size(); ++n)
		{
			unsigned i,j,t,tempc;
			vid.sz.coords(patch_table[n], j, i ,t, tempc);
			for(unsigned ht = 0; ht < ktHW; ++ht)
			{
				bior_2d_forward(vid, bior_table_2D, kHW, j, i, t+ht, c,
						dc_p + n * kHW_2_t + ht * kHW_2, lpd, hpd);
#ifdef MOTIONCOMP
<<<<<<< HEAD
                if(ht < ktHW - 1)
                {
                    unsigned oldi = i;
                    i = (unsigned) std::min(std::max((int)(i + std::round(fflow(j + kHW/2,i + kHW/2,t+ht,1))), 0), (int)(vid.sz.height - kHW));
                    j = (unsigned) std::min(std::max((int)(j + std::round(fflow(j + kHW/2,oldi + kHW/2,t+ht,0))), 0), (int)(vid.sz.width - kHW));
                }
=======
				if(ht < ktHW - 1)
				{
					unsigned oldi = i;
					i = (unsigned) std::min(std::max((int)(i + std::round(fflow(j + kHW/2,i + kHW/2,t+ht,0))), 0), (int)(vid.sz.width - kHW));
					j = (unsigned) std::min(std::max((int)(j + std::round(fflow(j + kHW/2,oldi + kHW/2,t+ht,1))), 0), (int)(vid.sz.height - kHW));
				}
>>>>>>> b5cab826
#endif
			}
		}
	}
}

/**
 * @brief HT filtering using Welsh-Hadamard transform (do only third
 *        dimension transform, Hard Thresholding and inverse transform).
 *
 * @param group_3D : contains the 3D block for a reference patch;
 * @param tmp: allocated vector used in Hadamard transform for convenience;
 * @param nSx_r : number of similar patches to a reference one;
 * @param kHW : size of patches (kHW x kHW);
 * @param chnls : number of channels of the video;
 * @param sigma_table : contains value of noise for each channel;
 * @param lambdaHard3D : value of thresholding;
 * @param weight_table: the weighting of this 3D group for each channel;
 * @param doWeight: if true process the weighting, do nothing
 *        otherwise.
 *
 * @return none.
 **/
void ht_filtering_hadamard(
    vector<float> &group_3D
,   vector<float> &tmp
,   const unsigned nSx_r
,   const unsigned kHard
,   const unsigned ktHard
,   const unsigned chnls
,   vector<float> const& sigma_table
,   const float lambdaHard3D
,   vector<float> &weight_table
){
	//! Declarations
	const unsigned kHard_2 = kHard * kHard;
	const unsigned kHard_2_t = kHard_2 * ktHard;
	for (unsigned c = 0; c < chnls; c++)
		weight_table[c] = 0.0f;
	const float coef_norm = sqrtf((float) nSx_r);
	const float coef = 1.0f / (float) nSx_r;

	//! Process the Welsh-Hadamard transform on the 3rd dimension
	for (unsigned n = 0; n < kHard_2_t * chnls; n++)
		hadamard_transform(group_3D, tmp, nSx_r, n * nSx_r);

	//! Hard Thresholding
	for (unsigned c = 0; c < chnls; c++)
	{
		const unsigned dc = c * nSx_r * kHard_2_t;
		const float T = lambdaHard3D * sigma_table[c] * coef_norm;
		for (unsigned k = 0; k < kHard_2_t * nSx_r; k++)
		{
#ifdef DCTHRESH
			if (fabs(group_3D[k + dc]) > T)
#else 
			if (k == 0 || fabs(group_3D[k + dc]) > T)
#endif
				weight_table[c]++;
			else
				group_3D[k + dc] = 0.0f;
		}
	}

	//! Process of the Welsh-Hadamard inverse transform
	for (unsigned n = 0; n < kHard_2_t * chnls; n++)
		hadamard_transform(group_3D, tmp, nSx_r, n * nSx_r);

	for (unsigned k = 0; k < group_3D.size(); k++)
		group_3D[k] *= coef;

	//! Weight for aggregation
	for (unsigned c = 0; c < chnls; c++)
		weight_table[c] = 1.0f / (float) (sigma_table[c] * sigma_table[c] * weight_table[c]);
}

/**
 * @brief HT filtering using Haar (do only third
 *        dimension transform, Hard Thresholding and inverse transform).
 *
 * @param group_3D : contains the 3D block for a reference patch;
 * @param tmp: allocated vector used in Hadamard transform for convenience;
 * @param nSx_r : number of similar patches to a reference one;
 * @param kHW : size of patches (kHW x kHW);
 * @param chnls : number of channels of the video;
 * @param sigma_table : contains value of noise for each channel;
 * @param lambdaHard3D : value of thresholding;
 * @param weight_table: the weighting of this 3D group for each channel;
 * @param doWeight: if true process the weighting, do nothing
 *        otherwise.
 *
 * @return none.
 **/
void ht_filtering_haar(
    vector<float> &group_3D
,   vector<float> &tmp
,   const unsigned nSx_r
,   const unsigned kHard
,   const unsigned ktHard
,   const unsigned chnls
,   vector<float> const& sigma_table
,   const float lambdaHard3D
,   vector<float> &weight_table
){
	//! Declarations
	const unsigned kHard_2 = kHard * kHard;
	const unsigned kHard_2_t = kHard_2 * ktHard;
	for (unsigned c = 0; c < chnls; c++)
		weight_table[c] = 0.0f;

	//! Process the Haar transform on the 3rd dimension
	for (unsigned n = 0; n < kHard_2_t * chnls; n++)
		haar_forward(group_3D, tmp, nSx_r, n * nSx_r);

	//! Hard Thresholding
	for (unsigned c = 0; c < chnls; c++)
	{
		const unsigned dc = c * nSx_r * kHard_2_t;
		const float T = lambdaHard3D * sigma_table[c];
		for (unsigned k = 0; k < kHard_2_t * nSx_r; k++)
		{
#ifdef DCTHRESH
			if (fabs(group_3D[k + dc]) > T)
#else
			if (k == 0 || fabs(group_3D[k + dc]) > T)
#endif
				weight_table[c]++;
			else
				group_3D[k + dc] = 0.0f;
		}
	}

	//! Process of the Haar inverse transform
	for (unsigned n = 0; n < kHard_2_t * chnls; n++)
		haar_inverse(group_3D, tmp, nSx_r, n * nSx_r);

	//! Weight for aggregation
	for (unsigned c = 0; c < chnls; c++)
		weight_table[c] = 1.f / (float) (sigma_table[c] * sigma_table[c] * weight_table[c]);
}

/**
 * @brief Wiener filtering using Hadamard transform.
 *
 * @param group_3D_vid : contains the 3D block built on vid_noisy;
 * @param group_3D_est : contains the 3D block built on vid_basic;
 * @param tmp: allocated vector used in hadamard transform for convenience;
 * @param nSx_r : number of similar patches to a reference one;
 * @param kWien : size of patches (kWien x kWien);
 * @param chnls : number of channels of the video;
 * @param sigma_table : contains value of noise for each channel;
 * @param weight_table: the weighting of this 3D group for each channel;
 * @param doWeight: if true process the weighting, do nothing
 *        otherwise.
 *
 * @return none.
 **/
void wiener_filtering_hadamard(
    vector<float> &group_3D_vid
,   vector<float> &group_3D_est
,   vector<float> &tmp
,   const unsigned nSx_r
,   const unsigned kWien
,   const unsigned ktWien
,   const unsigned chnls
,   vector<float> const& sigma_table
,   vector<float> &weight_table
){
	//! Declarations
	const unsigned kWien_2 = kWien * kWien;
	const unsigned kWien_2_t = kWien_2 * ktWien;
	const float coef = 1.0f / (float) nSx_r;

	for (unsigned c = 0; c < chnls; c++)
		weight_table[c] = 0.0f;

	//! Process the Welsh-Hadamard transform on the 3rd dimension
	for (unsigned n = 0; n < kWien_2_t * chnls; n++)
	{
		hadamard_transform(group_3D_vid, tmp, nSx_r, n * nSx_r);
		hadamard_transform(group_3D_est, tmp, nSx_r, n * nSx_r);
	}

	//! Wiener Filtering
	for (unsigned c = 0; c < chnls; c++)
	{
		const unsigned dc = c * nSx_r * kWien_2_t;
#ifdef DCWIENER
		for (unsigned k = 0; k < kWien_2_t * nSx_r; k++)
#else
		for (unsigned k = 1; k < kWien_2_t * nSx_r; k++)
#endif
		{
			float value = group_3D_est[dc + k] * group_3D_est[dc + k] * coef;
			value /= (value + sigma_table[c] * sigma_table[c]);
			group_3D_est[k + dc] = group_3D_vid[k + dc] * value * coef;
			weight_table[c] += (value*value);
		}
#ifndef DCWIENER
		// Add the weight corresponding to the DC components that was not thresholded
		weight_table[c] += nSx_r; 
#endif
	}

	//! Process of the Welsh-Hadamard inverse transform
	for (unsigned n = 0; n < kWien_2_t * chnls; n++)
		hadamard_transform(group_3D_est, tmp, nSx_r, n * nSx_r);

	//! Weight for aggregation
	for (unsigned c = 0; c < chnls; c++)
		weight_table[c] = (weight_table[c] > 0.0f ? 1.0f / (float)
				(sigma_table[c] * sigma_table[c] * weight_table[c]) : 1.0f);
}


/**
 * @brief Wiener filtering using Haar transform.
 *
 * @param group_3D_vid : contains the 3D block built on vid_noisy;
 * @param group_3D_est : contains the 3D block built on vid_basic;
 * @param tmp: allocated vector used in hadamard transform for convenience;
 * @param nSx_r : number of similar patches to a reference one;
 * @param kWien : size of patches (kWien x kWien);
 * @param chnls : number of channels of the video;
 * @param sigma_table : contains value of noise for each channel;
 * @param weight_table: the weighting of this 3D group for each channel;
 * @param doWeight: if true process the weighting, do nothing
 *        otherwise.
 *
 * @return none.
 **/
void wiener_filtering_haar(
    vector<float> &group_3D_vid
,   vector<float> &group_3D_est
,   vector<float> &tmp
,   const unsigned nSx_r
,   const unsigned kWien
,   const unsigned ktWien
,   const unsigned chnls
,   vector<float> const& sigma_table
,   vector<float> &weight_table
){
	//! Declarations
	const unsigned kWien_2 = kWien * kWien;
	const unsigned kWien_2_t = kWien_2 * ktWien;

	for (unsigned c = 0; c < chnls; c++)
		weight_table[c] = 0.0f;

	//! Process the Haar transform on the 3rd dimension
	for (unsigned n = 0; n < kWien_2_t * chnls; n++)
	{
		haar_forward(group_3D_vid, tmp, nSx_r, n * nSx_r);
		haar_forward(group_3D_est, tmp, nSx_r, n * nSx_r);
	}

	//! Wiener Filtering
	for (unsigned c = 0; c < chnls; c++)
	{
		const unsigned dc = c * nSx_r * kWien_2_t;
#ifdef DCWIENER
		for (unsigned k = 0; k < kWien_2_t * nSx_r; k++)
#else
		for (unsigned k = 1; k < kWien_2_t * nSx_r; k++)
#endif
		{
			float value = group_3D_est[dc + k] * group_3D_est[dc + k];
			value /= (value + sigma_table[c] * sigma_table[c]);
			group_3D_est[k + dc] = group_3D_vid[k + dc] * value;
			weight_table[c] += (value*value);
		}
#ifndef DCWIENER
		// Add the weight corresponding to the DC components that were not thresholded
		weight_table[c] += nSx_r; 
#endif
	}

	//! Process of the Welsh-Hadamard inverse transform
	for (unsigned n = 0; n < kWien_2_t * chnls; n++)
		haar_inverse(group_3D_est, tmp, nSx_r, n * nSx_r);

	//! Weight for aggregation
	for (unsigned c = 0; c < chnls; c++)
		weight_table[c] = 1.f / (float) (sigma_table[c] * sigma_table[c] * weight_table[c]);
}

/**
 * @brief Apply 2D dct inverse to a lot of patches.
 *
 * @param group_3D_table: contains a huge number of patches;
 * @param kHW : size of patch;
 * @param coef_norm_inv: contains normalization coefficients;
 * @param plan : for convenience. Used by fftw.
 *
 * @return none.
 **/
void dct_2d_inv(
    vector<float> &group_3D_table
,   const unsigned kHW
,   const unsigned ktHW
,   const unsigned N
,   vector<float> const& coef_norm_inv
,   fftwf_plan * plan
){
	//! Declarations
	const unsigned kHW_2 = kHW * kHW;
	const unsigned kHW_2_t = kHW_2 * ktHW;
	const unsigned size = kHW_2_t * N;
	const unsigned Ns   = group_3D_table.size() / kHW_2_t;

	//! Allocate Memory
	float* vec = (float*) fftwf_malloc(size * sizeof(float));
	float* dct = (float*) fftwf_malloc(size * sizeof(float));

	//! Normalization
	for (unsigned n = 0; n < Ns; n++)
		for (unsigned kt = 0; kt < ktHW; kt++)
			for (unsigned k = 0; k < kHW_2; k++)
				dct[k + n * kHW_2_t + kt * kHW_2] = group_3D_table[k + n * kHW_2_t + kt * kHW_2] * coef_norm_inv[k];

	//! 2D dct inverse
	fftwf_execute_r2r(*plan, dct, vec);
	fftwf_free(dct);

	//! Getting the result + normalization
	const float coef = 1.0f / (float)(kHW * 2);
	for (unsigned k = 0; k < group_3D_table.size(); k++)
		group_3D_table[k] = coef * vec[k];

	//! Free Memory
	fftwf_free(vec);
}

void bior_2d_inv(
    vector<float> &group_3D_table
,   const unsigned kHW
,   const unsigned ktHW
,   vector<float> const& lpr
,   vector<float> const& hpr
){
	//! Declarations
	const unsigned kHW_2 = kHW * kHW;
	const unsigned kHW_2_t = kHW_2 * ktHW;
	const unsigned N = group_3D_table.size() / kHW_2_t;

	//! Bior process
	for (unsigned n = 0; n < N; n++)
	for (unsigned kt = 0; kt < ktHW; kt++)
		bior_2d_inverse(group_3D_table, kHW, n * kHW_2_t + kt * kHW_2, lpr, hpr);
}

/** ----------------- **/
/** - Preprocessing - **/
/** ----------------- **/
/**
 * @brief Preprocess
 *
 * @param kaiser_window[kHW * kHW]: Will contain values of a Kaiser Window;
 * @param coef_norm: Will contain values used to normalize the 2D DCT;
 * @param coef_norm_inv: Will contain values used to normalize the 2D DCT;
 * @param bior1_5_for: will contain coefficients for the bior1.5 forward transform
 * @param bior1_5_inv: will contain coefficients for the bior1.5 inverse transform
 * @param kHW: size of patches (need to be 8 or 12).
 *
 * @return none.
 **/
void preProcess(
    vector<float> &kaiserWindow
,   vector<float> &coef_norm
,   vector<float> &coef_norm_inv
,   const unsigned kHW
){
	//! Kaiser Window coefficients
	if(kHW == 4)
	{
		//! First quarter of the matrix
		kaiserWindow[0 + kHW * 0] = 0.1924f; kaiserWindow[0 + kHW * 1] = 0.4055f;
		kaiserWindow[1 + kHW * 0] = 0.4055f; kaiserWindow[1 + kHW * 1] = 0.8544f;

		//! Completing the rest of the matrix by symmetry
		for(unsigned i = 0; i < kHW / 2; i++)
			for (unsigned j = kHW / 2; j < kHW; j++)
				kaiserWindow[i + kHW * j] = kaiserWindow[i + kHW * (kHW - j - 1)];

		for (unsigned i = kHW / 2; i < kHW; i++)
			for (unsigned j = 0; j < kHW; j++)
				kaiserWindow[i + kHW * j] = kaiserWindow[kHW - i - 1 + kHW * j];
	}
	else if (kHW == 6)
	{
		//! First quarter of the matrix
		kaiserWindow[0 + kHW * 0] = 0.1924f; kaiserWindow[0 + kHW * 1] = 0.3368f; kaiserWindow[0 + kHW * 2] = 0.4265f;
		kaiserWindow[1 + kHW * 0] = 0.3368f; kaiserWindow[1 + kHW * 1] = 0.5893f; kaiserWindow[1 + kHW * 2] = 0.7464f;
		kaiserWindow[2 + kHW * 0] = 0.4265f; kaiserWindow[2 + kHW * 1] = 0.7464f; kaiserWindow[2 + kHW * 2] = 0.9454f;

		//! Completing the rest of the matrix by symmetry
		for(unsigned i = 0; i < kHW / 2; i++)
			for (unsigned j = kHW / 2; j < kHW; j++)
				kaiserWindow[i + kHW * j] = kaiserWindow[i + kHW * (kHW - j - 1)];

		for (unsigned i = kHW / 2; i < kHW; i++)
			for (unsigned j = 0; j < kHW; j++)
				kaiserWindow[i + kHW * j] = kaiserWindow[kHW - i - 1 + kHW * j];
	}
	else if (kHW == 7)
	{
		//! First quarter of the matrix
		kaiserWindow[0 + kHW * 0] = 0.1924f; kaiserWindow[0 + kHW * 1] = 0.3151f; kaiserWindow[0 + kHW * 2] = 0.4055f; kaiserWindow[0 + kHW * 3] = 0.4387f;
		kaiserWindow[1 + kHW * 0] = 0.3151f; kaiserWindow[1 + kHW * 1] = 0.5161f; kaiserWindow[1 + kHW * 2] = 0.6640f; kaiserWindow[1 + kHW * 3] = 0.7184f;
		kaiserWindow[2 + kHW * 0] = 0.4055f; kaiserWindow[2 + kHW * 1] = 0.6640f; kaiserWindow[2 + kHW * 2] = 0.8544f; kaiserWindow[2 + kHW * 3] = 0.9243f;
		kaiserWindow[3 + kHW * 0] = 0.4387f; kaiserWindow[3 + kHW * 1] = 0.7184f; kaiserWindow[3 + kHW * 2] = 0.9243f; kaiserWindow[3 + kHW * 3] = 1.0000f; 

		//! Completing the rest of the matrix by symmetry
		for(unsigned i = 0; i <= kHW / 2; i++)
			for (unsigned j = kHW / 2 + 1; j < kHW; j++)
				kaiserWindow[i + kHW * j] = kaiserWindow[i + kHW * (kHW - j - 1)];

		for (unsigned i = kHW / 2 + 1; i < kHW; i++)
			for (unsigned j = 0; j < kHW; j++)
				kaiserWindow[i + kHW * j] = kaiserWindow[kHW - i - 1 + kHW * j];
	}
	else if (kHW == 8)
	{
		//! First quarter of the matrix
		kaiserWindow[0 + kHW * 0] = 0.1924f; kaiserWindow[0 + kHW * 1] = 0.2989f; kaiserWindow[0 + kHW * 2] = 0.3846f; kaiserWindow[0 + kHW * 3] = 0.4325f;
		kaiserWindow[1 + kHW * 0] = 0.2989f; kaiserWindow[1 + kHW * 1] = 0.4642f; kaiserWindow[1 + kHW * 2] = 0.5974f; kaiserWindow[1 + kHW * 3] = 0.6717f;
		kaiserWindow[2 + kHW * 0] = 0.3846f; kaiserWindow[2 + kHW * 1] = 0.5974f; kaiserWindow[2 + kHW * 2] = 0.7688f; kaiserWindow[2 + kHW * 3] = 0.8644f;
		kaiserWindow[3 + kHW * 0] = 0.4325f; kaiserWindow[3 + kHW * 1] = 0.6717f; kaiserWindow[3 + kHW * 2] = 0.8644f; kaiserWindow[3 + kHW * 3] = 0.9718f;

		//! Completing the rest of the matrix by symmetry
		for(unsigned i = 0; i < kHW / 2; i++)
			for (unsigned j = kHW / 2; j < kHW; j++)
				kaiserWindow[i + kHW * j] = kaiserWindow[i + kHW * (kHW - j - 1)];

		for (unsigned i = kHW / 2; i < kHW; i++)
			for (unsigned j = 0; j < kHW; j++)
				kaiserWindow[i + kHW * j] = kaiserWindow[kHW - i - 1 + kHW * j];
	}
	else if (kHW == 12)
	{
		//! First quarter of the matrix
		kaiserWindow[0 + kHW * 0] = 0.1924f; kaiserWindow[0 + kHW * 1] = 0.2615f; kaiserWindow[0 + kHW * 2] = 0.3251f; kaiserWindow[0 + kHW * 3] = 0.3782f;  kaiserWindow[0 + kHW * 4] = 0.4163f;  kaiserWindow[0 + kHW * 5] = 0.4362f;
		kaiserWindow[1 + kHW * 0] = 0.2615f; kaiserWindow[1 + kHW * 1] = 0.3554f; kaiserWindow[1 + kHW * 2] = 0.4419f; kaiserWindow[1 + kHW * 3] = 0.5139f;  kaiserWindow[1 + kHW * 4] = 0.5657f;  kaiserWindow[1 + kHW * 5] = 0.5927f;
		kaiserWindow[2 + kHW * 0] = 0.3251f; kaiserWindow[2 + kHW * 1] = 0.4419f; kaiserWindow[2 + kHW * 2] = 0.5494f; kaiserWindow[2 + kHW * 3] = 0.6390f;  kaiserWindow[2 + kHW * 4] = 0.7033f;  kaiserWindow[2 + kHW * 5] = 0.7369f;
		kaiserWindow[3 + kHW * 0] = 0.3782f; kaiserWindow[3 + kHW * 1] = 0.5139f; kaiserWindow[3 + kHW * 2] = 0.6390f; kaiserWindow[3 + kHW * 3] = 0.7433f;  kaiserWindow[3 + kHW * 4] = 0.8181f;  kaiserWindow[3 + kHW * 5] = 0.8572f;
		kaiserWindow[4 + kHW * 0] = 0.4163f; kaiserWindow[4 + kHW * 1] = 0.5657f; kaiserWindow[4 + kHW * 2] = 0.7033f; kaiserWindow[4 + kHW * 3] = 0.8181f;  kaiserWindow[4 + kHW * 4] = 0.9005f;  kaiserWindow[4 + kHW * 5] = 0.9435f;
		kaiserWindow[5 + kHW * 0] = 0.4362f; kaiserWindow[5 + kHW * 1] = 0.5927f; kaiserWindow[5 + kHW * 2] = 0.7369f; kaiserWindow[5 + kHW * 3] = 0.8572f;  kaiserWindow[5 + kHW * 4] = 0.9435f;  kaiserWindow[5 + kHW * 5] = 0.9885f;

		//! Completing the rest of the matrix by symmetry
		for(unsigned i = 0; i < kHW / 2; i++)
			for (unsigned j = kHW / 2; j < kHW; j++)
				kaiserWindow[i + kHW * j] = kaiserWindow[i + kHW * (kHW - j - 1)];

		for (unsigned i = kHW / 2; i < kHW; i++)
			for (unsigned j = 0; j < kHW; j++)
				kaiserWindow[i + kHW * j] = kaiserWindow[kHW - i - 1 + kHW * j];
	}
	else
		for (unsigned k = 0; k < kHW * kHW; k++)
			kaiserWindow[k] = 1.0f;

	//! Coefficient of normalization for DCT II and DCT II inverse
	const float coef = 0.5f / ((float) (kHW));
	for (unsigned i = 0; i < kHW; i++)
	for (unsigned j = 0; j < kHW; j++)
	{
		if (i == 0 && j == 0)
		{
			coef_norm    [i * kHW + j] = 0.5f * coef;
			coef_norm_inv[i * kHW + j] = 2.0f;
		}
		else if (i * j == 0)
		{
			coef_norm    [i * kHW + j] = SQRT2_INV * coef;
			coef_norm_inv[i * kHW + j] = SQRT2;
		}
		else
		{
			coef_norm    [i * kHW + j] = 1.0f * coef;
			coef_norm_inv[i * kHW + j] = 1.0f;
		}
	}
}

#ifndef SLOW3D
// Functions optimized for a temporal dimension equal to one
void temporal_transform(
    std::vector<float>& group_3D
,   const unsigned kHW
,   const unsigned ktHW
,   const unsigned chnls
,   const unsigned nSx_r
){
	//! Declarations
	const unsigned kHW_2 = kHW * kHW;
	const unsigned kHW_2_t = kHW_2 * ktHW;
	const float norm = 1./sqrt(2.);

	//! Temporal transform 
	for (unsigned c = 0; c < chnls; c++)
	{
		for(unsigned n = 0; n < nSx_r; ++n)
		for(unsigned k = 0; k < kHW_2; ++k)
		{
			float temp = (group_3D[n + k*nSx_r + c*kHW_2_t*nSx_r] - group_3D[n + (k+kHW_2)*nSx_r + c*kHW_2_t*nSx_r])*norm;
			group_3D[n + k*nSx_r + c*kHW_2_t*nSx_r] = (group_3D[n + k*nSx_r + c*kHW_2_t*nSx_r] + group_3D[n + (k+kHW_2)*nSx_r + c*kHW_2_t*nSx_r])*norm;
			group_3D[n + (k+kHW_2)*nSx_r + c*kHW_2_t*nSx_r] = temp;
		}
	}
}

void temporal_inv_transform(
    std::vector<float>& group_3D
,   const unsigned kHW
,   const unsigned ktHW
,   const unsigned chnls
,   const unsigned nSx_r
){
	//! Declarations
	const unsigned kHW_2 = kHW * kHW;
	const unsigned kHW_2_t = kHW_2 * ktHW;
	const float norm = 1./sqrt(2.);

	//! Temporal transform 
	for (unsigned c = 0; c < chnls; c++)
	{
		for(unsigned n = 0; n < nSx_r; ++n)
		for(unsigned k = 0; k < kHW_2; ++k)
		{
			float temp = (group_3D[n + k*nSx_r + c*kHW_2_t*nSx_r] - group_3D[n + (k+kHW_2)*nSx_r + c*kHW_2_t*nSx_r])*norm;
			group_3D[n + k*nSx_r + c*kHW_2_t*nSx_r] = (group_3D[n + k*nSx_r + c*kHW_2_t*nSx_r] + group_3D[n + (k+kHW_2)*nSx_r + c*kHW_2_t*nSx_r])*norm;
			group_3D[n + (k+kHW_2)*nSx_r + c*kHW_2_t*nSx_r] = temp;
		}
	}
}
#else
// Generic (but slow) functions for any temporal dimension
void temporal_transform(
    std::vector<float>& group_3D
,   const unsigned kHW
,   const unsigned ktHW
,   const unsigned chnls
,   const unsigned nSx_r
,   const unsigned N
,   fftwf_plan * plan
){
	//! Declarations
	const unsigned kHW_2 = kHW * kHW;
	const unsigned kHW_2_t = kHW_2 * ktHW;
    const float norm = 1./sqrt(2*ktHW);
    const unsigned size = chnls * kHW_2_t * N;

	//! Allocating Memory
	float* vec = (float*) fftwf_malloc(size * sizeof(float));
	float* dct = (float*) fftwf_malloc(size * sizeof(float));

    //! Load data
	for (unsigned c = 0; c < chnls; c++)
	{
		const unsigned dc_p = c * kHW_2_t * nSx_r;
		for (unsigned n = 0; n < nSx_r; ++n)
		for (unsigned k = 0; k < kHW_2; ++k)
		for (unsigned kt = 0; kt < ktHW; kt++)
			vec[k*ktHW + kt + dc_p + n * kHW_2_t] = group_3D[n + (k+kt*kHW_2)*nSx_r + c*kHW_2_t*nSx_r];
	}

	//! Process of all DCTs
	fftwf_execute_r2r(*plan, vec, dct);
	fftwf_free(vec);

	//! Getting the result
	for (unsigned c = 0; c < chnls; c++)
	{
		const unsigned dc_p = c * kHW_2_t * nSx_r;
		for (unsigned n = 0; n < nSx_r; ++n)
		for (unsigned k = 0; k < kHW_2; k++)
		for (unsigned kt = 0; kt < ktHW; kt++)
			group_3D[n + (k+kt*kHW_2)*nSx_r + c*kHW_2_t*nSx_r] =
				dct[k*ktHW + kt + dc_p + n * kHW_2_t] * norm;
	}
	fftwf_free(dct);
}

void temporal_inv_transform(
    std::vector<float>& group_3D
,   const unsigned kHW
,   const unsigned ktHW
,   const unsigned chnls
,   const unsigned nSx_r
,   const unsigned N
,   fftwf_plan * plan
){
	//! Declarations
	const unsigned kHW_2 = kHW * kHW;
	const unsigned kHW_2_t = kHW_2 * ktHW;
	const float norm = 1./sqrt(2*ktHW);
	const unsigned size = chnls * kHW_2_t * N;

	//! Allocating Memory
	float* vec = (float*) fftwf_malloc(size * sizeof(float));
	float* dct = (float*) fftwf_malloc(size * sizeof(float));

	//! Load data
	for (unsigned c = 0; c < chnls; c++)
	{
		const unsigned dc_p = c * kHW_2_t * nSx_r;
		for(unsigned n = 0; n < nSx_r; ++n)
		for(unsigned k = 0; k < kHW_2; ++k)
		for (unsigned kt = 0; kt < ktHW; kt++)
			dct[k*ktHW + kt + dc_p + n * kHW_2_t] = group_3D[n + (k+kt*kHW_2)*nSx_r + c*kHW_2_t*nSx_r];
	}

	//! Process of all DCTs
	fftwf_execute_r2r(*plan, dct, vec);
	fftwf_free(dct);

	//! Getting the result
	for (unsigned c = 0; c < chnls; c++)
	{
		const unsigned dc_p = c * kHW_2_t * nSx_r;
		for(unsigned n = 0; n < nSx_r; ++n)
		for (unsigned kt = 0; kt < ktHW; kt++)
		for (unsigned k = 0; k < kHW_2; k++)
			group_3D[n + (k+kt*kHW_2)*nSx_r + c*kHW_2_t*nSx_r] =
				vec[k*ktHW + kt + dc_p + n * kHW_2_t] * norm;
	}
	fftwf_free(vec);
}
#endif<|MERGE_RESOLUTION|>--- conflicted
+++ resolved
@@ -122,7 +122,7 @@
 
 #ifdef _OPENMP
 	cout << "Open MP used" << endl;
-	nb_threads = 4;//omp_get_max_threads();
+	nb_threads = omp_get_max_threads();
 	if(nb_threads > 32)
 		nb_threads = 32;
 
@@ -1150,10 +1150,6 @@
 	std::vector<std::pair<float, unsigned> > frameBestPatches;
 	frameBestPatches.reserve(prms.Nb*prms.Nb);
 	std::unordered_map<unsigned, int> alreadySeen;
-<<<<<<< HEAD
-=======
-	unsigned preIndex;
->>>>>>> b5cab826
 
 	//! Coordinates of the reference patch
 	unsigned rpx, rpy, rpt, rpc;
@@ -1184,7 +1180,6 @@
 	}
 
 	//! Search in the following frames (centered on the matches)
-<<<<<<< HEAD
 	int finalFrame = std::min(rpt + prms.Nf, vid.sz.frames - prms.kt) - rpt;	
 	for(unsigned nextFrame = 0; nextFrame < finalFrame; ++nextFrame)
 	{
@@ -1199,22 +1194,6 @@
             localSearch(currentMatch, pidx, prms.Npr, prms.k, prms.kt, prms.Nb, prms.d, vid, alreadySeen, frameBestPatches, fflow);
 #else
             localSearch(currentMatch, pidx, prms.Npr, prms.k, prms.kt, prms.Nb, prms.d, vid, alreadySeen, frameBestPatches);
-=======
-	int finalFrame = std::min(rpt + prms.Nf, vid.sz.frames - prms.kt) - rpt;
-	preIndex = pidx;
-	for(unsigned nextFrame = 0; nextFrame < finalFrame; ++nextFrame)
-	{
-		vid.sz.coords(preIndex, px, py, pt, pc);
-		px = min(max((int)(px + round(fflow(px + sPx/2,py + sPx/2,pt,0))), 0), W - sPx);
-		py = min(max((int)(py + round(fflow(px + sPx/2,py + sPx/2,pt,1))), 0), H - sPx);
-		preIndex = vid.sz.index(px, py, pt + 1, pc);
-#ifdef MOTIONCOMP
-		localSearch(preIndex, pidx, prms.Npr, prms.k, prms.kt, prms.Nb, prms.d, vid,
-				alreadySeen, bestPatches, fflow);
-#else
-		localSearch(preIndex, pidx, prms.Npr, prms.k, prms.kt, prms.Nb, prms.d, vid,
-				alreadySeen, bestPatches);
->>>>>>> b5cab826
 #endif
 		}
 
@@ -1229,7 +1208,6 @@
 	}
 
 	//! Search in the previous frames (centered on the backward optical flow)
-<<<<<<< HEAD
 	finalFrame = rpt - std::max((int)(rpt - prms.Nf), 0);	
 	for(unsigned nextFrame = 0; nextFrame < finalFrame; ++nextFrame)
 	{
@@ -1244,22 +1222,6 @@
             localSearch(currentMatch, pidx, prms.Npr, prms.k, prms.kt, prms.Nb, prms.d, vid, alreadySeen, frameBestPatches, fflow);
 #else
             localSearch(currentMatch, pidx, prms.Npr, prms.k, prms.kt, prms.Nb, prms.d, vid, alreadySeen, frameBestPatches);
-=======
-	finalFrame = rpt - std::max((int)(rpt - prms.Nf), 0);
-	preIndex = pidx;
-	for(unsigned nextFrame = 0; nextFrame < finalFrame; ++nextFrame)
-	{
-		vid.sz.coords(preIndex, px, py, pt, pc);
-		px = min(max((int)(px + round(bflow(px + sPx/2,py + sPx/2,pt-1,0))), 0), W - sPx);
-		py = min(max((int)(py + round(bflow(px + sPx/2,py + sPx/2,pt-1,1))), 0), H - sPx);
-		preIndex = vid.sz.index(px, py, pt - 1, pc);
-#ifdef MOTIONCOMP
-		localSearch(preIndex, pidx, prms.Npr, prms.k, prms.kt, prms.Nb, prms.d, vid,
-				alreadySeen, bestPatches, fflow);
-#else
-		localSearch(preIndex, pidx, prms.Npr, prms.k, prms.kt, prms.Nb, prms.d, vid,
-				alreadySeen, bestPatches);
->>>>>>> b5cab826
 #endif
 		}
 
@@ -1539,21 +1501,12 @@
 				bior_2d_forward(vid, bior_table_2D, kHW, j, i, t+ht, c,
 						dc_p + n * kHW_2_t + ht * kHW_2, lpd, hpd);
 #ifdef MOTIONCOMP
-<<<<<<< HEAD
                 if(ht < ktHW - 1)
                 {
                     unsigned oldi = i;
                     i = (unsigned) std::min(std::max((int)(i + std::round(fflow(j + kHW/2,i + kHW/2,t+ht,1))), 0), (int)(vid.sz.height - kHW));
                     j = (unsigned) std::min(std::max((int)(j + std::round(fflow(j + kHW/2,oldi + kHW/2,t+ht,0))), 0), (int)(vid.sz.width - kHW));
                 }
-=======
-				if(ht < ktHW - 1)
-				{
-					unsigned oldi = i;
-					i = (unsigned) std::min(std::max((int)(i + std::round(fflow(j + kHW/2,i + kHW/2,t+ht,0))), 0), (int)(vid.sz.width - kHW));
-					j = (unsigned) std::min(std::max((int)(j + std::round(fflow(j + kHW/2,oldi + kHW/2,t+ht,1))), 0), (int)(vid.sz.height - kHW));
-				}
->>>>>>> b5cab826
 #endif
 			}
 		}
